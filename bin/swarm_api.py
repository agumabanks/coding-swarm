#!/usr/bin/env python3
<<<<<<< HEAD
import os, subprocess, logging
from pathlib import Path
from datetime import datetime
from typing import Optional
import traceback
=======
import os, asyncio, uuid, time
from pathlib import Path
from datetime import datetime
from typing import Optional, Dict
from collections import deque
>>>>>>> 815dfd0a

from fastapi import FastAPI, HTTPException, WebSocket
from pydantic import BaseModel
import uvicorn

BASE_DIR = Path(__file__).resolve().parents[1]
AUDIT_LOG = BASE_DIR / "audit.log"

audit_logger = logging.getLogger("cswarm.audit")
audit_logger.setLevel(logging.ERROR)
_fh = logging.FileHandler(AUDIT_LOG)
audit_logger.addHandler(_fh)


def sanitize_output(text: str) -> str:
    """Remove absolute paths and other sensitive info from outputs."""
    return text.replace(str(BASE_DIR), "<workspace>")


def validate_path(p: str) -> Path:
    """Ensure path is within workspace and exists."""
    try:
        resolved = Path(p).resolve()
        resolved.relative_to(BASE_DIR)
        return resolved
    except Exception:
        raise HTTPException(400, "Invalid project path")

ENV_FILE="/etc/coding-swarm/cswarm.env"
if os.path.exists(ENV_FILE):
    with open(ENV_FILE) as f:
        for line in f:
            if '=' in line and not line.strip().startswith('#'):
                k,v=line.strip().split('=',1)
                os.environ[k]=v.strip('"')

MAX_CONCURRENT_TASKS = int(os.getenv("MAX_CONCURRENT_TASKS", "2"))
RATE_LIMIT_PER_MIN = int(os.getenv("RATE_LIMIT_PER_MIN", "5"))
DEFAULT_TIMEOUT = int(os.getenv("TASK_TIMEOUT", "900"))

request_times = deque()
pending_tasks: Dict[str, Dict] = {}
running_tasks: Dict[str, asyncio.Task] = {}
completed_tasks: Dict[str, Dict] = {}
task_queue: asyncio.Queue[str] = asyncio.Queue()
semaphore = asyncio.Semaphore(MAX_CONCURRENT_TASKS)

app = FastAPI(title="Coding Swarm API", version="2.0.0")

class RunRequest(BaseModel):
    goal: str
    project: str = "."
    model: Optional[str] = None
    dry_run: bool = False
    timeout: Optional[int] = None


async def worker():
    while True:
        task_id = await task_queue.get()
        info = pending_tasks.pop(task_id, None)
        if not info:
            continue  # cancelled before start
        await semaphore.acquire()
        running_tasks[task_id] = asyncio.create_task(execute(task_id, info))


async def execute(task_id: str, info: Dict):
    cmd = [
        "python3",
        str(Path(__file__).with_name("swarm_orchestrator.py")),
        "run",
        "--goal",
        info["goal"],
        "--project",
        info["project"],
    ]
    if info.get("model"):
        cmd.extend(["--model", info["model"]])
    if info.get("dry_run"):
        cmd.append("--dry-run")

    proc = await asyncio.create_subprocess_exec(
        *cmd, stdout=asyncio.subprocess.PIPE, stderr=asyncio.subprocess.PIPE
    )
    timeout = info.get("timeout") or DEFAULT_TIMEOUT
    try:
        stdout, stderr = await asyncio.wait_for(proc.communicate(), timeout=timeout)
        completed_tasks[task_id] = {
            "status": "completed",
            "returncode": proc.returncode,
            "stdout": stdout.decode(),
            "stderr": stderr.decode(),
        }
    except asyncio.TimeoutError:
        proc.kill()
        await proc.wait()
        completed_tasks[task_id] = {"status": "timeout"}
    except asyncio.CancelledError:
        proc.kill()
        await proc.wait()
        completed_tasks[task_id] = {"status": "cancelled"}
        raise
    finally:
        running_tasks.pop(task_id, None)
        semaphore.release()


@app.on_event("startup")
async def on_startup():
    asyncio.create_task(worker())

@app.get("/health")
async def health():
    return {"status": "ok", "timestamp": datetime.utcnow().isoformat()}

@app.get("/info")
async def info():
    return {
        "service": "Coding Swarm API",
        "version": "2.0.0",
        "host": os.getenv("API_HOST", "127.0.0.1"),
        "port": int(os.getenv("API_PORT", "9100")),
    }

@app.post("/run")
async def run(req: RunRequest):
<<<<<<< HEAD
    try:
        proj = validate_path(req.project)
        if not proj.exists():
            raise HTTPException(404, "Project directory does not exist")
        data = {
            "goal": req.goal,
            "project": str(proj.relative_to(BASE_DIR)),
            "model": req.model,
            "dry_run": req.dry_run,
        }
        return {"received": data, "ts": datetime.utcnow().isoformat()}
    except HTTPException:
        raise
    except Exception:
        audit_logger.error("run failed", exc_info=True)
        raise HTTPException(500, "Internal server error")


@app.websocket("/ws")
async def websocket_endpoint(ws: WebSocket):
    await ws.accept()
    try:
        while True:
            msg = await ws.receive_text()
            await ws.send_text(sanitize_output(msg))
    except Exception:
        audit_logger.error("websocket error", exc_info=True)
        await ws.close()
=======
    proj = Path(req.project).resolve()
    if not proj.exists():
        raise HTTPException(400, "Project directory does not exist")
    now = time.time()
    while request_times and now - request_times[0] > 60:
        request_times.popleft()
    if len(request_times) >= RATE_LIMIT_PER_MIN:
        raise HTTPException(429, "Too many requests")
    request_times.append(now)
    task_id = uuid.uuid4().hex
    pending_tasks[task_id] = {
        "goal": req.goal,
        "project": str(proj),
        "model": req.model,
        "dry_run": req.dry_run,
        "timeout": req.timeout,
    }
    await task_queue.put(task_id)
    return {"task_id": task_id, "status": "queued"}


@app.get("/queue/status")
async def queue_status():
    return {
        "running": {
            "ids": list(running_tasks.keys()),
            "count": len(running_tasks),
        },
        "pending": {
            "ids": list(pending_tasks.keys()),
            "count": len(pending_tasks),
        },
        "completed": {
            "ids": list(completed_tasks.keys()),
            "count": len(completed_tasks),
        },
    }


@app.delete("/queue/{task_id}")
async def cancel_task(task_id: str):
    if task_id in pending_tasks:
        pending_tasks.pop(task_id, None)
        return {"status": "cancelled"}
    if task_id in running_tasks:
        running_tasks[task_id].cancel()
        return {"status": "cancelling"}
    if task_id in completed_tasks:
        return {"status": "completed"}
    raise HTTPException(404, "Task not found")
>>>>>>> 815dfd0a

if __name__ == "__main__":
    host=os.getenv("API_HOST","127.0.0.1")
    port=int(os.getenv("API_PORT","9100"))
    uvicorn.run("swarm_api:app", host=host, port=port, reload=False)<|MERGE_RESOLUTION|>--- conflicted
+++ resolved
@@ -1,17 +1,17 @@
 #!/usr/bin/env python3
-<<<<<<< HEAD
-import os, subprocess, logging
-from pathlib import Path
-from datetime import datetime
-from typing import Optional
-import traceback
-=======
+# <<<<<<< codex/validate-file-paths-and-command-inputs
+# import os, subprocess, logging
+# from pathlib import Path
+# from datetime import datetime
+# from typing import Optional
+# import traceback
+# =======
 import os, asyncio, uuid, time
 from pathlib import Path
 from datetime import datetime
 from typing import Optional, Dict
 from collections import deque
->>>>>>> 815dfd0a
+# >>>>>>> main
 
 from fastapi import FastAPI, HTTPException, WebSocket
 from pydantic import BaseModel
@@ -139,36 +139,36 @@
 
 @app.post("/run")
 async def run(req: RunRequest):
-<<<<<<< HEAD
-    try:
-        proj = validate_path(req.project)
-        if not proj.exists():
-            raise HTTPException(404, "Project directory does not exist")
-        data = {
-            "goal": req.goal,
-            "project": str(proj.relative_to(BASE_DIR)),
-            "model": req.model,
-            "dry_run": req.dry_run,
-        }
-        return {"received": data, "ts": datetime.utcnow().isoformat()}
-    except HTTPException:
-        raise
-    except Exception:
-        audit_logger.error("run failed", exc_info=True)
-        raise HTTPException(500, "Internal server error")
-
-
-@app.websocket("/ws")
-async def websocket_endpoint(ws: WebSocket):
-    await ws.accept()
-    try:
-        while True:
-            msg = await ws.receive_text()
-            await ws.send_text(sanitize_output(msg))
-    except Exception:
-        audit_logger.error("websocket error", exc_info=True)
-        await ws.close()
-=======
+# <<<<<<< codex/validate-file-paths-and-command-inputs
+#     try:
+#         proj = validate_path(req.project)
+#         if not proj.exists():
+#             raise HTTPException(404, "Project directory does not exist")
+#         data = {
+#             "goal": req.goal,
+#             "project": str(proj.relative_to(BASE_DIR)),
+#             "model": req.model,
+#             "dry_run": req.dry_run,
+#         }
+#         return {"received": data, "ts": datetime.utcnow().isoformat()}
+#     except HTTPException:
+#         raise
+#     except Exception:
+#         audit_logger.error("run failed", exc_info=True)
+#         raise HTTPException(500, "Internal server error")
+
+
+# @app.websocket("/ws")
+# async def websocket_endpoint(ws: WebSocket):
+#     await ws.accept()
+#     try:
+#         while True:
+#             msg = await ws.receive_text()
+#             await ws.send_text(sanitize_output(msg))
+#     except Exception:
+#         audit_logger.error("websocket error", exc_info=True)
+#         await ws.close()
+# =======
     proj = Path(req.project).resolve()
     if not proj.exists():
         raise HTTPException(400, "Project directory does not exist")
@@ -219,7 +219,7 @@
     if task_id in completed_tasks:
         return {"status": "completed"}
     raise HTTPException(404, "Task not found")
->>>>>>> 815dfd0a
+# >>>>>>> main
 
 if __name__ == "__main__":
     host=os.getenv("API_HOST","127.0.0.1")
