#!/usr/bin/env python3
<<<<<<< HEAD
from __future__ import annotations
import os, sys, json, subprocess, pathlib, time, textwrap, shlex
from dataclasses import dataclass
from typing import Optional, Dict, Any, List
from datetime import datetime
import typer, yaml, requests
from analysis import indexer, query
=======
"""Backwards compatibility wrapper for the new orchestrator package."""
>>>>>>> ac3f98a8

from orchestrator.orchestrator import app

<<<<<<< HEAD
def env(k, d=""):
    return os.getenv(k, d)

def run(cmd, cwd=None, timeout=600) -> tuple[int,str,str]:
    p = subprocess.Popen(cmd, cwd=cwd, stdout=subprocess.PIPE, stderr=subprocess.PIPE, shell=True, text=True)
    try:
        out, err = p.communicate(timeout=timeout)
        return p.returncode, out, err
    except subprocess.TimeoutExpired:
        p.kill(); return 124, "", "timeout"

def ts(): return datetime.utcnow().isoformat()

def openrouter_headers():
    # Works for OpenRouter/OpenAI-compatible APIs when OPENAI_BASE_URL + OPENAI_API_KEY set.
    h = {"Content-Type":"application/json"}
    if env("OPENAI_API_KEY"): h["Authorization"] = f"Bearer {env('OPENAI_API_KEY')}"
    return h

def chat(base_url, model, messages, max_tokens=2048, temperature=0.2):
    url = f"{base_url.rstrip('/')}/v1/chat/completions"
    payload = {"model": model, "messages": messages, "max_tokens": max_tokens, "temperature": temperature}
    r = requests.post(url, headers=openrouter_headers(), json=payload, timeout=120)
    r.raise_for_status()
    data = r.json()
    return data["choices"][0]["message"]["content"]

def local_llama(messages):
    # llama.cpp server compatible route
    url = "http://127.0.0.1:8080/v1/chat/completions"
    payload = {"model":"local", "messages":messages, "max_tokens":2048, "temperature":0.2}
    r = requests.post(url, json=payload, timeout=120)
    r.raise_for_status()
    return r.json()["choices"][0]["message"]["content"]

def decide_provider(provider: str):
    provider = (provider or "local").lower()
    if provider == "local":
        return lambda msgs: local_llama(msgs), "local"
    base = env("OPENAI_BASE_URL", env("OPENROUTER_BASE_URL", "https://openrouter.ai/api"))
    model = env("OPENAI_MODEL", "gpt-4o")  # or your gpt-5 router
    return lambda msgs: chat(base, model, msgs), f"{base}:{model}"

def load_cfg(project: str):
    p = pathlib.Path(project) / "cswarm.yml"
    if p.exists():
        return yaml.safe_load(p.read_text()) or {}
    return {}

def add_memory(project: str, role: str, note: str):
    mdir = pathlib.Path(project)/".cswarm"; mdir.mkdir(exist_ok=True)
    with (mdir/"memory.jsonl").open("a") as f:
        f.write(json.dumps({"t":ts(),"role":role,"note":note})+"\n")

def doc_lookup(hints: List[str]) -> str:
    # Simple web search placeholder: you can later swap to Context7/OpenRouter tools.
    # Here we just format hints into a system preface.
    if not hints: return ""
    return "Relevant library topics:\n- " + "\n- ".join(hints) + "\n"

def stage_all_and_commit(msg: str) -> bool:
    code, out, err = run("git add -A && git diff --cached --quiet || git commit -m " + shlex.quote(msg))
    return code == 0

def maybe_push():
    if env("CSWARM_ALLOW_PUSH","0") == "1":
        run("git push --set-upstream origin $(git rev-parse --abbrev-ref HEAD)")

@app.command()
def orchestrate(goal: str = typer.Option(..., "--goal", "-g"),
                project: str = typer.Option(".", "--project", "-p"),
                provider: str = typer.Option("local", "--provider"),
                push: bool = typer.Option(False, "--push")):
    """
    Orchestrate: architect -> code -> test/build -> debug (auto-recover)
    """
    cfg = load_cfg(project)
    max_iters = int(cfg.get("max_iters", 3))
    test_cmd = cfg.get("test_cmd", "")
    build_cmd = cfg.get("build_cmd", "")
    personas = cfg.get("persona_prompts", {})
    doc_hints = cfg.get("doc_hints", [])
    memory_prelude = ""  # could load from .cswarm/memory.jsonl to prime the model

    call, ident = decide_provider(provider)
    typer.echo(f"[orchestrator] provider={ident}, max_iters={max_iters}")

    # Build initial search index for the project
    indexer.build_index(project)

    add_memory(project, "system", f"Start goal: {goal}")

    for it in range(1, max_iters+1):
        typer.echo(f"\n== Iteration {it}/{max_iters} ==")

        # refresh context each iteration
        indexer.build_index(project)
        pindex = query.ProjectIndex(project)
        ctx = pindex.by_text(goal)
        ctx_txt = "".join(
            f"{c['path']}:\n{c['snippet']}\n\n" for c in ctx
        )
        system_preface = doc_lookup(doc_hints) + (f"Goal: {goal}\n")
        if ctx_txt:
            system_preface += "Relevant project context:\n" + ctx_txt

        # 1) Architect
        architect = personas.get("architect","Design the steps, files to change, and tests to run.")
        msgs = [
            {"role":"system","content": system_preface + "You are the Architect."},
            {"role":"user","content": f"{architect}\nProject root: {project}\nProduce a step plan and patch plan."}
        ]
        plan = call(msgs)
        add_memory(project,"architect",plan)
        (pathlib.Path(project)/".cswarm"/f"plan_{it}.md").write_text(plan)

        # 2) Coder – ask for a *minimal diff* patch (unified)
        coder = personas.get("coder","Apply the change as a unified diff. Keep it buildable.")
        msgs = [
            {"role":"system","content": system_preface + "You are the Coder. Return only a unified diff."},
            {"role":"user","content": f"{coder}\nWorking directory: {project}\nPlan:\n{plan}\nReturn a patch between ```diff fences."}
        ]
        diff_text = call(msgs)

        # extract and apply patch
        patch = []
        in_block = False
        for line in diff_text.splitlines():
            if line.strip().startswith("```") and "diff" in line:
                in_block = True; continue
            if line.strip().startswith("```") and in_block:
                break
            if in_block: patch.append(line)
        if patch:
            pfile = pathlib.Path(project)/".cswarm"/f"patch_{it}.diff"
            pfile.write_text("\n".join(patch)+"\n")
            code,out,err = run(f"git apply --whitespace=nowarn {pfile}", cwd=project)
            if code != 0:
                add_memory(project,"apply-fail",err)
                typer.echo(f"Patch failed to apply:\n{err}")
                # try reverse-context patch apply via 'git apply -R' if needed, else continue
                continue
            else:
                add_memory(project,"patch","applied")
        else:
            typer.echo("No diff block found; skipping apply.")

        # 3) Commit
        if stage_all_and_commit(f"[cswarm] iteration {it} for goal: {goal}"):
            typer.echo("Committed changes.")
        else:
            typer.echo("No staged changes; skipping commit.")

        # 4) Test/build
        status_ok = True
        logs = ""
        if test_cmd:
            code,out,err = run(test_cmd, cwd=project, timeout=900); logs += f"\n[TEST]\n{out}\n{err}"
            status_ok = status_ok and (code==0)
        if build_cmd:
            code,out,err = run(build_cmd, cwd=project, timeout=900); logs += f"\n[BUILD]\n{out}\n{err}"
            status_ok = status_ok and (code==0)
        (pathlib.Path(project)/".cswarm"/f"logs_{it}.txt").write_text(logs)

        if status_ok:
            typer.echo("Build/tests OK ✅")
            if push:
                os.environ["CSWARM_ALLOW_PUSH"]="1"
                maybe_push()
            break

        # 5) Debugger – feed error logs back for minimal fix
        debugger = personas.get("debugger","Given the logs, propose the smallest fix as unified diff.")
        msgs = [
            {"role":"system","content": system_preface + "You are the Debugger. Return only unified diff."},
            {"role":"user","content": f"{debugger}\nHere are the logs:\n{logs}\n"}
        ]
        fix = call(msgs)
        add_memory(project,"debugger",fix)

        # apply fix
        patch = []
        in_block = False
        for line in fix.splitlines():
            if line.strip().startswith("```") and "diff" in line:
                in_block = True; continue
            if line.strip().startswith("```") and in_block:
                break
            if in_block: patch.append(line)
        if patch:
            pfile = pathlib.Path(project)/".cswarm"/f"fix_{it}.diff"
            pfile.write_text("\n".join(patch)+"n")
            run(f"git apply --whitespace=nowarn {pfile}", cwd=project)
            stage_all_and_commit(f"[cswarm] fix iteration {it}")
        else:
            typer.echo("No fix patch found; continuing.")

    typer.echo("Done.")
=======
if __name__ == "__main__":
    app()
>>>>>>> ac3f98a8
<|MERGE_RESOLUTION|>--- conflicted
+++ resolved
@@ -1,5 +1,4 @@
 #!/usr/bin/env python3
-<<<<<<< HEAD
 from __future__ import annotations
 import os, sys, json, subprocess, pathlib, time, textwrap, shlex
 from dataclasses import dataclass
@@ -7,14 +6,11 @@
 from datetime import datetime
 import typer, yaml, requests
 from analysis import indexer, query
-=======
-"""Backwards compatibility wrapper for the new orchestrator package."""
->>>>>>> ac3f98a8
+ 
 
 from orchestrator.orchestrator import app
 
-<<<<<<< HEAD
-def env(k, d=""):
+ def env(k, d=""):
     return os.getenv(k, d)
 
 def run(cmd, cwd=None, timeout=600) -> tuple[int,str,str]:
@@ -212,7 +208,6 @@
             typer.echo("No fix patch found; continuing.")
 
     typer.echo("Done.")
-=======
-if __name__ == "__main__":
+ if __name__ == "__main__":
     app()
->>>>>>> ac3f98a8
+ 